{
 "cells": [
  {
   "cell_type": "markdown",
   "metadata": {},
   "source": [
    "# Signaux Faibles - Data Science Démo\n",
    "\n",
    "<div class=\"alert alert-warning\">\n",
    "Never commit this notebook along with its output.\n",
    "\n",
    "Please make sure that you have implemented filter \"strip-notebook-output\" in .git/config:\n",
    "```python\n",
    "[filter \"strip-notebook-output\"]\n",
    "        clean = \"jupyter nbconvert --to=notebook --ClearOutputPreprocessor.enabled=True --stdout %f\"\n",
    "        smudge = cat\n",
    "        required\n",
    "```\n",
    "    \n",
    "Only if this first option does not work and you must stage notebooks, please run `jupyter nbconvert --clear-output --inplace 00-get_started.ipynb`\n",
    "or use Kernel > Restart Kernel and Clear all Outputs...\n",
    "</div>\n",
    "\n",
    "The purpose of this repo is to get your started using the `predictsignauxfaibles` repository.\n",
    "\n",
    "In this notebook, we will retrieve some data in a `SFDataset` object, train a basic `SFModelGAM` on it and make some predictions using our trained model."
   ]
  },
  {
   "cell_type": "markdown",
   "metadata": {},
   "source": [
    "### Setup\n",
    "\n",
    "You should have created a `.env` file at the root of your local copy of the repo. The required entries are documented in `.env.example`. _Never_ commit your `.env` file."
   ]
  },
  {
   "cell_type": "code",
   "execution_count": null,
<<<<<<< HEAD
=======
   "metadata": {},
   "outputs": [],
   "source": [
    "%config Completer.use_jedi = False"
   ]
  },
  {
   "cell_type": "code",
   "execution_count": null,
>>>>>>> c3a34965
   "metadata": {},
   "outputs": [],
   "source": [
    "# Add root of the repo to PYTHONPATH\n",
    "import sys\n",
    "sys.path.append(\"../.\")\n",
    "\n",
    "# mute warnings (! do not do this when working in prod !)\n",
    "# TODO: fix pyGAM warnings https://github.com/signaux-faibles/predictsignauxfaibles/issues/12\n",
    "import warnings\n",
    "warnings.filterwarnings('ignore')\n",
    "\n",
    "# Set logging level to INFO\n",
    "import logging\n",
    "logger = logging.getLogger()\n",
    "logger.setLevel(logging.INFO)\n",
    "\n",
    "# Import required libraries and modules\n",
    "import pandas as pd\n",
    "import predictsignauxfaibles.config as config\n",
    "from predictsignauxfaibles.data import SFDataset\n",
    "from predictsignauxfaibles.models import SFModelGAM\n",
    "import json"
   ]
  },
  {
   "cell_type": "markdown",
   "metadata": {},
   "source": [
    "Make sure that you have access to MongoDB. If you are ensure how to do this, just ask."
   ]
  },
  {
   "cell_type": "markdown",
   "metadata": {},
   "source": [
    "### Load Data\n",
    "\n",
    "The easiest way to load a dataset is via the `SFDataset` class. It can be instantiated in two ways :\n",
    "- via its constructor method `dataset = SFDataset(...)`, better for developping and exploring the data\n",
    "- via a yaml configuration file `dataset = SFDataset.from_config_file(\"../models/rocketscience/model.yml\")`, which is best for ensuring reproducibility and for production use.\n",
    "\n",
    "There is also a `OversampledSFDataset` class available that lets your ask for a given proportion of positiuve observations in the resulting dataset."
   ]
  },
  {
   "cell_type": "code",
   "execution_count": null,
   "metadata": {},
   "outputs": [],
   "source": [
    "from predictsignauxfaibles.data import SFDataset"
   ]
  },
  {
   "cell_type": "code",
   "execution_count": null,
   "metadata": {},
   "outputs": [],
   "source": [
    "MY_FEATURES = [\n",
    "    \"montant_part_ouvriere_past_1\",\n",
    "    \"montant_part_patronale_past_1\",\n",
    "    \"ratio_dette\",\n",
    "]\n",
    "\n",
    "# It's always a good idea to query periods, siret, and outcomes too\n",
    "FIELDS_TO_QUERY =  [\"siret\", \"siren\", \"periode\", \"outcome\"] + MY_FEATURES\n",
    "\n",
    "dataset = SFDataset(\n",
    "    date_min=\"2015-01-01\",\n",
    "    date_max=\"2020-06-30\",\n",
    "    fields=FIELDS_TO_QUERY,\n",
    "    sample_size=100\n",
    ")"
   ]
  },
  {
   "cell_type": "markdown",
   "metadata": {},
   "source": [
    "We have successfully created an (empty) dataset. Use the `fetch_data` method to fill it. The data is stored as a Pandas DataFrame in the `.data` attribute."
   ]
  },
  {
   "cell_type": "code",
   "execution_count": null,
   "metadata": {},
   "outputs": [],
   "source": [
    "dataset.fetch_data()\n",
    "\n",
    "# show first 5 rows of dataset\n",
    "dataset.data.head()"
   ]
  },
  {
   "cell_type": "markdown",
   "metadata": {},
   "source": [
    "Run `prepare_data()` for standard data preprocessing. This method :\n",
    "- fills missing values with their defaults defined in `config.py`\n",
    "- drops any remaining observation with NAs\n",
    "- optionally removes \"strong signals\"\n",
    "\n",
    "\n",
    "You can also manipulate `dataset.data` yourself if you want to perform your own transformation of the data. Look into the `predictsignauxfaibles.preprocessors` for common preprocessing functions"
   ]
  },
  {
   "cell_type": "code",
   "execution_count": null,
   "metadata": {},
   "outputs": [],
   "source": [
    "dataset.prepare_data()"
   ]
  },
  {
   "cell_type": "markdown",
   "metadata": {},
   "source": [
    "It is also possible to load the json file \"variables.json\" to get the entire list of features, if needed. "
   ]
  },
  {
   "cell_type": "code",
   "execution_count": null,
   "metadata": {},
   "outputs": [],
   "source": [
    "with open(\"../variables.json\",  encoding='utf-8') as json_file:\n",
    "    doc = json.load(json_file)\n",
    "doc = pd.DataFrame(doc)\n",
    "MY_FEATURES_ALL = list(doc.name.unique())\n",
    "dataset_all = SFDataset(\n",
    "    date_min=\"2015-01-01\",\n",
    "    date_max=\"2016-06-30\",\n",
    "    fields=MY_FEATURES_ALL, # NB: the default value is \"all\" too :)\n",
    "    sample_size=10_000\n",
    ")\n",
    "dataset_all.fetch_data()\n",
    "dataset_all.data.shape\n",
    "# We got all the variables, ie more than 300 features. "
   ]
  },
  {
   "cell_type": "markdown",
   "metadata": {},
   "source": [
    "### Train a model\n",
    "\n",
    "Just like datasets, models can be instantiated in two ways :\n",
    "- via its constructor method `dataset = SFModel(...)`, better for developping and exploring the data\n",
    "- via a yaml configuration file `dataset = SFModel.from_config_file(\"../models/rocketscience/model.yml\")`, which is best for ensuring reproducibility and for production use.\n",
    "\n",
    "Once you are done developping a new model, don't forget to write your configuration file so that your coworkers can reproduce and audit your work :)"
   ]
  },
  {
   "cell_type": "code",
   "execution_count": null,
   "metadata": {},
   "outputs": [],
   "source": [
    "gam = SFModelGAM(dataset, features=MY_FEATURES, target=\"outcome\")"
   ]
  },
  {
   "cell_type": "markdown",
   "metadata": {},
   "source": [
    "Train a model using its `train` method. The (trained) model is stored in the `.model` attribute."
   ]
  },
  {
   "cell_type": "code",
   "execution_count": null,
   "metadata": {},
   "outputs": [],
   "source": [
    "gam.train()\n",
    "gam.model.summary()"
   ]
  },
  {
   "cell_type": "markdown",
   "metadata": {},
   "source": [
    "### Evaluate the model\n",
    "\n",
    "Signaux Faible uses a fairly specific way to evaluate a model. This evaluation process is implemented in `SFModelEvaluator`.\n",
    "\n",
    "First, start by querying a validation dataset :"
   ]
  },
  {
   "cell_type": "code",
   "execution_count": null,
   "metadata": {},
   "outputs": [],
   "source": [
    "validation_set = SFDataset(\n",
    "        date_min=\"2018-01-01\",\n",
    "        date_max=\"2018-06-30\",\n",
    "        fields=FIELDS_TO_QUERY,\n",
    "        sample_size=5_000\n",
    ")\n",
    "validation_set.fetch_data().prepare_data()"
   ]
  },
  {
   "cell_type": "markdown",
   "metadata": {},
   "source": [
    "Run the cross-validation evaluation method on our model :"
   ]
  },
  {
   "cell_type": "code",
   "execution_count": null,
   "metadata": {},
   "outputs": [],
   "source": [
    "from predictsignauxfaibles.model_selection import SFModelEvaluator\n",
    "\n",
    "cv_scores = SFModelEvaluator(model = gam).cv_evaluation(num_folds=5, validate_set=validation_set)\n",
    "cv_scores"
   ]
  },
  {
   "cell_type": "markdown",
   "metadata": {},
   "source": [
    "Compute the average performance of the model :"
   ]
  },
  {
   "cell_type": "code",
   "execution_count": null,
   "metadata": {},
   "outputs": [],
   "source": [
    "average_score = sum(cv_scores.values()) / len(cv_scores)\n",
    "round(average_score, 3)"
   ]
  },
  {
   "cell_type": "markdown",
   "metadata": {},
   "source": [
    "### Make predictions on new data"
   ]
  },
  {
   "cell_type": "code",
   "execution_count": null,
   "metadata": {},
   "outputs": [],
   "source": [
    "new_data = validation_set.data[MY_FEATURES]\n",
    "\n",
    "# predict probabilities (a float)\n",
    "pred_probas = gam.predict_proba(new_data)\n",
    "\n",
    "# predict outcome (True/False)\n",
    "pred_outcomes = gam.predict(new_data)\n",
    "\n",
    "pred_probas[:5], pred_outcomes[:5]"
   ]
  },
  {
   "cell_type": "markdown",
   "metadata": {},
   "source": [
    "### Save the model\n",
    "\n",
    "Work in progress :) In the meantime, you can use `pickle` to serialize any python object."
   ]
  }
 ],
 "metadata": {
  "kernelspec": {
   "display_name": "Python 3",
   "language": "python",
   "name": "python3"
  },
  "language_info": {
   "codemirror_mode": {
    "name": "ipython",
    "version": 3
   },
   "file_extension": ".py",
   "mimetype": "text/x-python",
   "name": "python",
   "nbconvert_exporter": "python",
   "pygments_lexer": "ipython3",
   "version": "3.6.8"
  }
 },
 "nbformat": 4,
 "nbformat_minor": 4
}<|MERGE_RESOLUTION|>--- conflicted
+++ resolved
@@ -38,8 +38,6 @@
   {
    "cell_type": "code",
    "execution_count": null,
-<<<<<<< HEAD
-=======
    "metadata": {},
    "outputs": [],
    "source": [
@@ -49,7 +47,6 @@
   {
    "cell_type": "code",
    "execution_count": null,
->>>>>>> c3a34965
    "metadata": {},
    "outputs": [],
    "source": [
