from datetime import datetime
import importlib.util
import logging
import math
from typing import NamedTuple, List
from pathlib import Path
import pytz

from predictsignauxfaibles.config import MODEL_FOLDER


class MongoDBQuery:
    """
    Helper class used to build MongoDB pipelines
    """

    def __init__(self):
        self.pipeline = []
        self.match_stage = None
        self.sort_stage = None
        self.limit_stage = None
        self.replace_root_stage = None
        self.project_stage = None

    def add_standard_match(  # pylint: disable=too-many-arguments
        self,
        date_min: str,
        date_max: str,
        min_effectif: int,
        sirets: List = None,
        sirens: List = None,
        categorical_filters: dict = None,
        outcome: List = None,
    ):
        """
        Adds a match stage to the pipeline.
        Args:
            date_min: first period to include, in the 'YYYY-MM-DD' format
            date_max: first period to exclude, in the 'YYYY-MM-DD' format
            min_effectif: the minimum number of employees a firm must have to be included
        """
        self.match_stage = {
            "$match": {
                "$and": [
                    {
                        "value.random_order": {"$gte": 0}
                    },  # this forces Mongo to use the Index
                    {
                        "_id.periode": {
                            "$gte": self.__date_to_iso(date_min),
                            "$lt": self.__date_to_iso(date_max),
                        }
                    },
                    {"value.effectif": {"$gte": min_effectif}},
                ]
            }
        }

        if sirets is not None:
            self.match_stage["$match"]["$and"].append({"_id.siret": {"$in": sirets}})

        if sirens is not None:
            self.match_stage["$match"]["$and"].append({"value.siren": {"$in": sirens}})

        if categorical_filters is not None:
            for (category, cat_filter) in categorical_filters.items():
                if isinstance(cat_filter, (list, tuple)):
                    self.match_stage["$match"]["$and"].append(
                        {f"value.{category}": {"$in": cat_filter}}
                    )
                elif isinstance(cat_filter, (int, float, str)):
                    self.match_stage["$match"]["$and"].append(
                        {f"value.{category}": cat_filter}
                    )
                else:
                    logging.warning(
                        f"Ignored filter of unknown type on category {category}."
                    )
                    continue

        if outcome is not None:
            self.match_stage["$match"]["$and"].append({"value.outcome": outcome})
        else:
            self.match_stage["$match"]["$and"].append(
                {"value.outcome": {"$in": [True, False]}}
            )

        self.pipeline.append(self.match_stage)

        return self

    def add_sort(self):
        """
        Adds a sort stage to the pipeline in order to always retrieve the same sample
        from the Features collection.
        """
        self.sort_stage = {"$sort": {"value.random_order": -1}}
        self.pipeline.append(self.sort_stage)
        return self

    def add_limit(self, limit: int):
        """
        Adds a limit stage to the pipeline.
        """
        self.limit_stage = {"$limit": limit}
        self.pipeline.append(self.limit_stage)
        return self

    def add_replace_root(self):
        """
        Adds a replace root stage to the pipeline.
        """
        self.replace_root_stage = {"$replaceRoot": {"newRoot": "$value"}}
        self.pipeline.append(self.replace_root_stage)
        return self

    def add_projection(self, fields: List):
        """
        Adds a projection stage to filter only the fields in which we are interested.
        """
        self.project_stage = {"$project": {field: 1 for field in fields}}
        self.pipeline.append(self.project_stage)
        return self

    def to_pipeline(self) -> List:
        """
        Returns the pipeline.
        """
        return self.pipeline

    def reset(self):
        """
        Empties the pipeline.
        """
        self.pipeline = []

    @staticmethod
    def __date_to_iso(date: str):
        """
        Converts a date in the YYYY-MM-DD format into a
        datetime usable by mongodb"
        """
        return pytz.utc.localize(datetime.strptime(date, "%Y-%m-%d"))


def check_feature(feature_name: str, variables: list, pipeline: List[NamedTuple]):
    """
    Check that a feature is either explicitly requested from the database as a variable
    or is created by a step in PIPELINE.
    """
    is_ok = False
    if feature_name in variables:
        is_ok = True
    for step in pipeline:
        if step.output is not None and feature_name in step.output:
            is_ok = True
    return is_ok


def set_if_not_none(obj, attr, val):
    """
    Sets the attribute of an object with some value if that value is not null
    Args:
        obj: any object
        attr: the attribute to be set
        val: the value to set. If None, attr will remain unchanged
    """
    if val is not None:
        setattr(obj, attr, val)


def sigmoid(flt: float):
    """Returns the sigmoid of flt"""
    return 1 / (1 + math.exp(-flt))


def load_conf(model_name: str = "default"):
    """
    Loads a model configuration from a model name
    Args:
        model_name: str
    """
<<<<<<< HEAD
    conf_filepath = Path(MODEL_FOLDER) / model_name / "model_conf.py"
=======
    conf_filepath = Path("./models") / model_name / "model_conf.py"
>>>>>>> c66a685a
    if not conf_filepath.exists():
        raise ValueError(f"{conf_filepath} does not exist")

    spec = importlib.util.spec_from_file_location(
        f"models.{model_name}.model_conf", conf_filepath
    )
    model_conf = importlib.util.module_from_spec(spec)
    spec.loader.exec_module(model_conf)  # pylint: disable=wrong-import-position
    return model_conf<|MERGE_RESOLUTION|>--- conflicted
+++ resolved
@@ -180,11 +180,7 @@
     Args:
         model_name: str
     """
-<<<<<<< HEAD
     conf_filepath = Path(MODEL_FOLDER) / model_name / "model_conf.py"
-=======
-    conf_filepath = Path("./models") / model_name / "model_conf.py"
->>>>>>> c66a685a
     if not conf_filepath.exists():
         raise ValueError(f"{conf_filepath} does not exist")
 
