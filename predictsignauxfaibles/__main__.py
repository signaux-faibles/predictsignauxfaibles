import argparse
from datetime import datetime
import importlib.util
import json
from pathlib import Path
import sys
import logging
import pdb

from sklearn.metrics import fbeta_score, balanced_accuracy_score
from predictsignauxfaibles.config import OUTPUT_FOLDER
from predictsignauxfaibles.pipelines import run_pipeline
from predictsignauxfaibles.utils import set_if_not_none

sys.path.append("../")

logging.basicConfig(format="%(asctime)s - %(levelname)s - %(message)s", level="INFO")

# Mute logs from sklean_pandas
logging.getLogger("sklearn_pandas").setLevel(logging.WARNING)

args_to_attrs = {
    "train_spl_size": ("train", "sample_size"),
    "test_spl_size": ("test", "sample_size"),
    "predict_spl_size": ("predict", "sample_size"),
    "train_proportion_positive_class": ("train", "proportion_positive_class"),
    "train_from": ("train", "date_min"),
    "train_to": ("train", "date_max"),
    "test_from": ("test", "date_min"),
    "test_to": ("test", "date_max"),
    "predict_on": ("predict", "date_min"),
}


def load_conf(args):  # pylint: disable=redefined-outer-name
    """
    Loads a model configuration from a argparse.Namespace
    containing a model name
    Args:
        conf_args: a argparse.Namespace object containing attributes
            model_name
    """
    conf_filepath = Path("models") / args.model_name / "model_conf.py"
    if not conf_filepath.exists():
        raise ValueError(f"{conf_filepath} does not exist")

    spec = importlib.util.spec_from_file_location(
        f"models.{args.model_name}.model_conf", conf_filepath
    )
    model_conf = importlib.util.module_from_spec(spec)
    spec.loader.exec_module(model_conf)  # pylint: disable=wrong-import-position
    return model_conf


def load_datasets_from_conf(args_ns, conf):
    """
    Configures train, test and predict dataset from user-provided options when pertaining.
    """
    datasets = {
        "train": conf.TRAIN_DATASET,
        "test": conf.TEST_DATASET,
        "predict": conf.PREDICT_DATASET,
    }

    stats = {}

    args_dict = vars(args_ns)
    for (arg, dest) in args_to_attrs.items():
        set_if_not_none(datasets[dest[0]], dest[1], args_dict[arg])
        stats[arg] = getattr(datasets[dest[0]], dest[1])

<<<<<<< HEAD
    if args_ns.predict_on is not None:
        datasets["predict"].date_max = args_ns.predict_on[:-2] + "28"
=======
    if args.predict_on is not None:
        datasets["predict"].date_max = args.predict_on[:-2] + "28"
>>>>>>> 8fd933e0

    return (datasets["train"], datasets["test"], datasets["predict"]), stats


def evaluate(
    model, dataset, beta
):  # To be turned into a SFModel method when refactoring models
    """
    Returns evaluation metrics of model evaluated on df
    Args:
        model: a sklearn-like model with a predict method
        df: dataset
    """
    balanced_accuracy = balanced_accuracy_score(
        dataset.data["outcome"], model.predict(dataset.data)
    )
    fbeta = fbeta_score(dataset.data["outcome"], model.predict(dataset.data), beta=beta)
    return {"balanced_accuracy": balanced_accuracy, "fbeta": fbeta}


def run(
    args,
<<<<<<< HEAD
):  # pylint: disable=too-many-statements,too-many-locals
=======
):  # pylint: disable=redefined-outer-name,too-many-statements,too-many-locals
>>>>>>> 8fd933e0
    """
    Run model
    """
    conf = load_conf(args)
    logging.info(f"Running Model {conf.MODEL_ID} (commit {conf.MODEL_GIT_SHA})")
    model_id = datetime.now().strftime("%Y%m%d-%H%M%S")

    datasets, model_stats = load_datasets_from_conf(args, conf)
    (train_dataset, test_dataset, predict_dataset) = datasets
    model_stats["run_on"] = model_id

    pdb.set_trace()
    step = "[TRAIN]"
    model_stats["train"] = {}
    logging.info(f"{step} - Fetching train set ({train_dataset.sample_size} samples)")
    train_dataset.fetch_data()

    logging.info(f"{step} - Data preprocessing")
    train_dataset.replace_missing_data().remove_na(ignore=["time_til_outcome"])
    train_dataset.data = run_pipeline(train_dataset.data, conf.TRANSFO_PIPELINE)

    logging.info(f"{step} - Training on {len(train_dataset)} observations.")
    fit = conf.MODEL_PIPELINE.fit(train_dataset.data, train_dataset.data["outcome"])

    eval_metrics = evaluate(fit, train_dataset, conf.EVAL_BETA)
    balanced_accuracy_train = eval_metrics.get("balanced_accuracy")
    fbeta_train = eval_metrics.get("fbeta")
    logging.info(f"{step} - Balanced_accuracy: {balanced_accuracy_train}")
    logging.info(f"{step} - F{conf.EVAL_BETA} score: {fbeta_train}")
    model_stats["train"]["balanced_accuracy"] = balanced_accuracy_train
    model_stats["train"]["Fbeta"] = fbeta_train

    step = "[TEST]"
    model_stats["test"] = {}
    logging.info(f"{step} - Fetching test set ({test_dataset.sample_size} samples)")
    test_dataset.fetch_data()

    train_siren_set = train_dataset.data["siren"].unique().tolist()
    test_dataset.remove_siren(train_siren_set)

    logging.info(f"{step} - Data preprocessing")
    test_dataset.replace_missing_data().remove_na(
        ignore=["time_til_outcome"]
    ).remove_strong_signals()
    test_dataset.data = run_pipeline(test_dataset.data, conf.TRANSFO_PIPELINE)
    logging.info(f"{step} - Testing on {len(test_dataset)} observations.")

    eval_metrics = evaluate(fit, test_dataset, conf.EVAL_BETA)
    balanced_accuracy_test = eval_metrics.get("balanced_accuracy")
    fbeta_test = eval_metrics.get("fbeta")
    logging.info(f"{step} - Balanced_accuracy: {balanced_accuracy_test}")
    logging.info(f"{step} - F{conf.EVAL_BETA} score: {fbeta_test}")
    model_stats["test"]["balanced_accuracy"] = balanced_accuracy_test
    model_stats["test"]["Fbeta"] = fbeta_test

    step = "[PREDICT]"
    model_stats["predict"] = {}

    logging.info(f"{step} - Fetching predict set")
    predict_dataset.fetch_data()
    logging.info(f"{step} - Data preprocessing")
    predict_dataset.replace_missing_data()
    predict_dataset.remove_na(ignore=["time_til_outcome", "outcome"])
    predict_dataset.data = run_pipeline(predict_dataset.data, conf.TRANSFO_PIPELINE)
    logging.info(f"{step} - Predicting on {len(predict_dataset)} observations.")
    predictions = fit.predict_proba(predict_dataset.data)
    predict_dataset.data["predicted_probability"] = predictions[:, 1]

    logging.info(f"{step} - Exporting prediction data to csv")

    run_path = Path(OUTPUT_FOLDER) / model_id
    run_path.mkdir(parents=True, exist_ok=True)

    export_destination = f"predictions-{model_id}.csv"
    predict_dataset.data[["siren", "siret", "predicted_probability"]].to_csv(
        run_path / export_destination, index=False
    )

    with open(run_path / f"stats-{model_id}.json", "w") as stats_file:
        stats_file.write(json.dumps(model_stats))


parser = argparse.ArgumentParser("main.py", description="Run model prediction")

parser.add_argument(
    "--model_name",
    type=str,
    default="default",
    help="The model to use for prediction. If not provided, models default will be used",
)

train_args = parser.add_argument_group("Train dataset")
train_args.add_argument(
    "--train_sample",
    type=int,
    dest="train_spl_size",
    help="Train the model on data from this date",
)
train_args.add_argument(
    "--oversampling",
    type=float,
    dest="train_proportion_positive_class",
    help="""
    Enforces the ratio of positive observations
    (entreprises en defaillance) to be the specified ratio
    """,
)
train_args.add_argument(
    "--train_from",
    type=str,
    help="Train the model on data from this date",
)
train_args.add_argument(
    "--train_to",
    type=str,
    help="Train the model on data up to this date",
)

test_args = parser.add_argument_group("Test dataset")
test_args.add_argument(
    "--test_sample",
    type=int,
    dest="test_spl_size",
    help="The sample size to test the model on",
)
test_args.add_argument(
    "--test_from",
    type=str,
    help="Test the model on data from this date",
)
test_args.add_argument(
    "--test_to",
    type=str,
    help="Test the model on data up to this date",
)

predict_args = parser.add_argument_group("Predict dataset")
predict_args.add_argument(
    "--predict_sample",
    type=int,
    dest="predict_spl_size",
    help="The sample size to predict on",
)
predict_args.add_argument(
    "--predict_on",
    type=str,
    help="""
    Predict on all companies for the month specified.
    To predict on April 2021, provide any date such as '01-04-2021'
    """,
)

<<<<<<< HEAD
model_args = parser.parse_args()

if __name__ == "__main__":
    run(model_args)
=======
args = parser.parse_args()

if __name__ == "__main__":
    run(args)
>>>>>>> 8fd933e0
<|MERGE_RESOLUTION|>--- conflicted
+++ resolved
@@ -69,13 +69,8 @@
         set_if_not_none(datasets[dest[0]], dest[1], args_dict[arg])
         stats[arg] = getattr(datasets[dest[0]], dest[1])
 
-<<<<<<< HEAD
     if args_ns.predict_on is not None:
         datasets["predict"].date_max = args_ns.predict_on[:-2] + "28"
-=======
-    if args.predict_on is not None:
-        datasets["predict"].date_max = args.predict_on[:-2] + "28"
->>>>>>> 8fd933e0
 
     return (datasets["train"], datasets["test"], datasets["predict"]), stats
 
@@ -98,11 +93,7 @@
 
 def run(
     args,
-<<<<<<< HEAD
 ):  # pylint: disable=too-many-statements,too-many-locals
-=======
-):  # pylint: disable=redefined-outer-name,too-many-statements,too-many-locals
->>>>>>> 8fd933e0
     """
     Run model
     """
@@ -255,14 +246,7 @@
     """,
 )
 
-<<<<<<< HEAD
 model_args = parser.parse_args()
 
 if __name__ == "__main__":
-    run(model_args)
-=======
-args = parser.parse_args()
-
-if __name__ == "__main__":
-    run(args)
->>>>>>> 8fd933e0
+    run(model_args)