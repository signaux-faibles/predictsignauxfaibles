--- conflicted
+++ resolved
@@ -80,24 +80,4 @@
     for i in range(1, 4):
         query.add_limit(limit=i)
         assert len(query.to_pipeline()) == 1
-<<<<<<< HEAD
-        query.reset()
-=======
-        query.reset()
-
-
-def test_parse_yaml_conf_ok():
-    conf = parse_yml_config("./tests/fake_data/correct.yml")
-    assert isinstance(conf, dict)
-
-
-def test_parse_yaml_conf_missing_keys():
-    with pytest.raises(ValidationError):
-        parse_yml_config("./tests/fake_data/missing_entry.yml")
-
-
-def test_parse_yaml_conf_file_not_found():
-    with pytest.raises(ConfigFileError):
-        parse_yml_config("./tests/fake_data/does_not_exist.docx")
-    
->>>>>>> 96f17380
+        query.reset()